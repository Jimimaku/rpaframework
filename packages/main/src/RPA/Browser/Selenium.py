--- conflicted
+++ resolved
@@ -530,11 +530,7 @@
 
         # No webdriver was started
         if index_or_alias is None:
-<<<<<<< HEAD
-            notebook.notebook_table_from_raw_data(options, table_headers)
-=======
             notebook.notebook_table(options, columns=table_headers)
->>>>>>> 1c55521e
             raise BrowserNotFoundError(
                 # TODO: could we include the whole options here
                 "No valid browser found from: {}".format(
