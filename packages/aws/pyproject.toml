--- conflicted
+++ resolved
@@ -1,10 +1,6 @@
 [tool.poetry]
 name = "rpaframework-aws"
-<<<<<<< HEAD
-version = "2.1.0"
-=======
 version = "3.0.0"
->>>>>>> e272664c
 description = "AWS library for RPA Framework"
 authors = ["RPA Framework <rpafw@robocorp.com>"]
 license = "Apache-2.0"
